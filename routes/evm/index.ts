--- conflicted
+++ resolved
@@ -31,7 +31,7 @@
 }
 
 function jsonRcp2Error(reply: FastifyReply, type: string, requestId: string, message: string, code?: number) {
-	let errorCode;
+	let errorCode = code;
 	switch (type) {
 		case "InvalidRequest": {
 			reply.statusCode = 400;
@@ -660,12 +660,7 @@
 		return {
 			blockHash: _blockHash,
 			blockNumber: _blockNum,
-<<<<<<< HEAD
-			block_num: rawAction['block_num'],
-			from: raw['from'],
-=======
 			from: toChecksumAddress(raw['from']),
->>>>>>> 281e7df8
 			gas: numToHex(raw.gas_limit),
 			gasPrice: numToHex(raw.gas_price),
 			hash: raw['hash'],
@@ -673,12 +668,7 @@
 			nonce: numToHex(raw['nonce']),
 			// "r": "0x2a378831cf81d99a3f06a18ae1b6ca366817ab4d88a70053c41d7a8f0368e031",
 			// "s": "0x450d831a05b6e418724436c05c155e0a1b7b921015d0fbc2f667aed709ac4fb5",
-<<<<<<< HEAD
-			timestamp: rawAction['@timestamp'],
-			to: raw['to'],
-=======
 			to: toChecksumAddress(raw['to']),
->>>>>>> 281e7df8
 			transactionIndex: numToHex(receipt['trx_index']),
 			// "v": "0x25",
 			value: numToHex(raw['value'])
